from functools import partial
from typing import Callable

import matplotlib.pyplot as plt
import numpy as np
import numpy.typing as npt
from scipy.optimize import curve_fit
from typing import Callable

from .data_plotting_1d import Curve, Scatter


class GeneralFit(Curve):
    def __init__(
        self,
        curve_to_be_fit: Curve,
        label: str,
        color: str = "default",
        line_width: int = "default",
        line_style: int = "default",
    ) -> None:
        self.curve_to_be_fit = curve_to_be_fit
        self.color = color
        self.line_width = line_width
        self.label = label + " : " + "$f(x) = $" + str(self)
        self.line_style = line_style
        self._res_curves_to_be_plotted = False

    def __str__(self) -> None:
        raise NotImplementedError()

<<<<<<< HEAD
    def plot_element(self, axes: plt.Axes, z_order: int):
=======
    def plot_element(self, axes: plt.Axes, z_order: int) -> None:
>>>>>>> 660f5fcd
        num_of_points = 500
        xdata = np.linspace(
            self.curve_to_be_fit.xdata[0], self.curve_to_be_fit.xdata[-1], num_of_points
        )
        ydata = self.function(xdata)
        (self.handle,) = axes.plot(
            xdata,
            ydata,
            label=self.label,
            color=self.color,
            linewidth=self.line_width,
            linestyle=self.line_style,
            zorder=z_order,
        )
        if self._res_curves_to_be_plotted:
            xdata = self.curve_to_be_fit.xdata
            yfit = self.function(xdata)
            residuals = self.calculate_residuals()
            std = np.std(residuals)
            y_fit_plus_std = yfit + (self.res_sigma_multiplier * std)
            y_fit_minus_std = yfit - (self.res_sigma_multiplier * std)
            axes.plot(
                xdata,
                y_fit_minus_std,
                label=self.label,
                color=self.res_color,
                linewidth=self.res_line_width,
                linestyle=self.res_line_style,
                zorder=z_order,
            )
            axes.plot(
                xdata,
                y_fit_plus_std,
                label=self.label,
                color=self.res_color,
                linewidth=self.res_line_width,
                linestyle=self.res_line_style,
                zorder=z_order,
            )

    def show_residual_curves(
        self,
        sigma_multiplier: float = 1,
        color: str = "default",
        line_width: float = "default",
        line_style: str = "default",
    ) -> None:
        self._res_curves_to_be_plotted = True
        self.res_sigma_multiplier = sigma_multiplier
        self.res_color = color
        self.res_line_width = line_width
        self.res_line_style = line_style

    def calculate_residuals(self) -> np.ndarray:
        xdata = self.curve_to_be_fit.xdata
        ydata = self.curve_to_be_fit.ydata
        yfit = self.function(xdata)
        residuals = yfit - ydata
        return residuals


class FitFromPolynomial(GeneralFit):
    """
    Create a curve fit (continuous Curve) from an existing curve object using a polynomial fit.
    """

    def __init__(
        self,
        curve_to_be_fit: Curve,
        degree: int,
        label: str,
        color: str = "default",
        line_width: int = "default",
        line_style: int = "default",
    ) -> None:
        self.curve_to_be_fit = curve_to_be_fit
        inversed_coeffs, inversed_cov_matrix = np.polyfit(
            self.curve_to_be_fit.xdata, self.curve_to_be_fit.ydata, degree, cov=True
        )
        self.coeffs = inversed_coeffs[::-1]
        self.cov_matrix = np.flip(inversed_cov_matrix)
        self.standard_deviation = np.sqrt(np.diag(self.cov_matrix))
        self.function = self.polynomial_func_with_params()
        self.color = color
        self.line_width = line_width
        self.label = label + " : " + "$f(x) = $" + str(self)
        self.line_style = line_style
        self._res_curves_to_be_plotted = False

    def __str__(self) -> str:
        coeff_chunks = []
        power_chunks = []
        ordered_rounded_coeffs = [round(coeff, 3) for coeff in self.coeffs[::-1]]
        for coeff, power in zip(
            ordered_rounded_coeffs, range(len(ordered_rounded_coeffs) - 1, -1, -1)
        ):
            if coeff == 0:
                continue
            coeff_chunks.append(self.format_coeff(coeff))
            power_chunks.append(self.format_power(power))
        coeff_chunks[0] = coeff_chunks[0].lstrip("+ ")
        return (
            "$"
            + "".join(
                [coeff_chunks[i] + power_chunks[i] for i in range(len(coeff_chunks))]
            )
            + "$"
        )

    @staticmethod
    def format_coeff(coeff: float) -> str:
        return " - {0}".format(abs(coeff)) if coeff < 0 else " + {0}".format(coeff)

    @staticmethod
    def format_power(power: int) -> str:
        return "x^{0}".format(power) if power != 0 else ""

    def polynomial_func_with_params(self) -> Callable:
        """
        Returns a linear function using the class' coefficients.
        """
        return lambda x: sum(
            coeff * x**exponent for exponent, coeff in enumerate(self.coeffs)
        )


class FitFromSine(GeneralFit):
    """
    Create a curve fit (continuous Curve) from an existing curve object using a sinusoidal fit.
    """

    def __init__(
        self,
        curve_to_be_fit: Curve,
        label: str,
        guesses: npt.ArrayLike = None,
        color: str = "default",
        line_width: str = "default",
        line_style: str = "default",
    ) -> None:
        self.curve_to_be_fit = curve_to_be_fit
        self.guesses = guesses
        self.calculate_parameters()
        self.function = self.sine_func_with_params()
        self.color = color
        self.label = label + " : " + "$f(x) = $" + str(self)
        self.line_width = line_width
        self.line_style = line_style
        self._res_curves_to_be_plotted = False

    def __str__(self) -> str:
        part1 = f"{self.amplitude:.3f} \sin({self.frequency_rad:.3f}x"
        part2 = (
            f" + {self.phase:.3f})" if self.phase >= 0 else f" - {abs(self.phase):.3f})"
        )
        part3 = (
            f" + {self.vertical_shift:.3f}"
            if self.vertical_shift >= 0
            else f" - {abs(self.vertical_shift):.3f}"
        )
        return f"${part1 + part2 + part3}$"

    def calculate_parameters(self) -> None:
        parameters, self.cov_matrix = curve_fit(
            self.sine_func_template,
            self.curve_to_be_fit.xdata,
            self.curve_to_be_fit.ydata,
            p0=self.guesses,
        )
        self.amplitude, self.frequency_rad, self.phase, self.vertical_shift = parameters
        self.standard_deviation = np.sqrt(np.diag(self.cov_matrix))

    @staticmethod
    def sine_func_template(
        x: np.ndarray, a: float, b: float, c: float, d: float
    ) -> np.ndarray:
        return a * np.sin(b * x + c) + d

    def sine_func_with_params(self) -> Callable:
        return (
            lambda x: self.amplitude * np.sin(self.frequency_rad * x + self.phase)
            + self.vertical_shift
        )


class FitFromExponential(GeneralFit):
    """
    Create a curve fit (continuous Curve) from an existing curve object using an exponential fit.
    """

    def __init__(
        self,
        curve_to_be_fit: Curve,
        label: str,
        guesses: npt.ArrayLike = None,
        color: str = "default",
        line_width: int = "default",
        line_style: str = "default",
    ) -> None:
        self.curve_to_be_fit = curve_to_be_fit
        self.guesses = guesses
        self.calculate_parameters()
        self.function = self.exp_func_with_params()
        self.color = color
        self.label = label + " : " + "$f(x) = $" + str(self)
        self.line_width = line_width
        self.line_style = line_style
        self._res_curves_to_be_plotted = False

    def __str__(self) -> str:
        part1 = f"{self.parameters[0]:.3f} \exp({self.parameters[1]:.3f}x"
        part2 = (
            f" + {self.parameters[2]:.3f})"
            if self.parameters[2] >= 0
            else f" - {abs(self.parameters[2]):.3f})"
        )
        return f"${part1 + part2}$"

    def calculate_parameters(self) -> None:
        parameters, self.cov_matrix = curve_fit(
            self.exp_func_template,
            self.curve_to_be_fit.xdata,
            self.curve_to_be_fit.ydata,
            p0=self.guesses,
        )
        self.parameters = parameters
        self.standard_deviation = np.sqrt(np.diag(self.cov_matrix))

    @staticmethod
    def exp_func_template(x: np.ndarray, a: float, b: float, c: float) -> np.ndarray:
        return a * np.exp(b * x + c)

    def exp_func_with_params(self) -> Callable:
        return lambda x: self.parameters[0] * np.exp(
            self.parameters[1] * x + self.parameters[2]
        )


class FitFromGaussian(GeneralFit):
    """
    Create a curve fit (continuous Curve) from an existing curve object using a gaussian fit.
    """

    def __init__(
        self,
        curve_to_be_fit: Curve,
        label: str,
        guesses: npt.ArrayLike = None,
        color: str = "default",
        line_width: int = "default",
        line_style: str = "default",
    ) -> None:
        self.curve_to_be_fit = curve_to_be_fit
        self.guesses = guesses
        self.calculate_parameters()
        self.function = self.gaussian_func_with_params()
        self.color = color
        self.label = label + " : " + str(self)
        self.line_width = line_width
        self.line_style = line_style
        self._res_curves_to_be_plotted = False

    def __str__(self) -> str:
        return f"$\mu = {self.mean:.3f}, \sigma = {self.standard_deviation:.3f}, A = {self.amplitude:.3f}$"

    def calculate_parameters(self) -> None:
        parameters, self.cov_matrix = curve_fit(
            self.gaussian_func_template,
            self.curve_to_be_fit.xdata,
            self.curve_to_be_fit.ydata,
            p0=self.guesses,
        )
        self.amplitude = parameters[0]
        self.mean = parameters[1]
        self.standard_deviation = parameters[2]
        self.standard_deviation_of_fit_params = np.sqrt(np.diag(self.cov_matrix))

    @staticmethod
    def gaussian_func_template(
        x: np.ndarray, amplitude: float, mean: float, standard_deviation: float
    ) -> np.ndarray:
        return amplitude * np.exp(-(((x - mean) / standard_deviation) ** 2) / 2)

    def gaussian_func_with_params(self) -> Callable:
        return lambda x: self.amplitude * np.exp(
            -(((x - self.mean) / self.standard_deviation) ** 2) / 2
        )


class FitFromSquareRoot(GeneralFit):
    """
    Create a curve fit (continuous Curve) from an existing curve object using a square root fit.
    """

    def __init__(
        self,
        curve_to_be_fit: Curve,
        label: str,
        guesses: npt.ArrayLike = None,
        color: str = "default",
        line_width: int = "default",
        line_style: str = "default",
    ) -> None:
        self.curve_to_be_fit = curve_to_be_fit
        self.guesses = guesses
        self.calculate_parameters()
        self.function = self.square_root_func_with_params()
        self.color = color
        self.label = label + " : " + str(self)
        self.line_width = line_width
        self.line_style = line_style
        self._res_curves_to_be_plotted = False

    def __str__(self) -> str:
        return f"${self.parameters[0]:.3f} \sqrt{{x {'+' if self.parameters[1] > 0 else '-'} {abs(self.parameters[1]):.3f}}} {'+' if self.parameters[2] > 0 else '-'} {abs(self.parameters[2]):.3f}$"

    def calculate_parameters(self) -> None:
        parameters, self.cov_matrix = curve_fit(
            self.square_root_func_template,
            self.curve_to_be_fit.xdata,
            self.curve_to_be_fit.ydata,
            p0=self.guesses,
        )
        self.parameters = parameters
        self.standard_deviation = np.sqrt(np.diag(self.cov_matrix))

    @staticmethod
    def square_root_func_template(
        x: np.ndarray, a: float, b: float, c: float
    ) -> np.ndarray:
        return a * np.sqrt(x + b) + c

    def square_root_func_with_params(self) -> Callable:
        return (
            lambda x: self.parameters[0] * np.sqrt(x + self.parameters[1])
            + self.parameters[2]
        )


class FitFromLog(GeneralFit):
    """
    Create a curve fit (continuous Curve) from an existing curve object using a logarithmic fit.
    """

    def __init__(
        self,
        curve_to_be_fit: Curve,
        label: str,
        log_base: float = np.e,
        guesses: npt.ArrayLike = None,
        color: str = "default",
        line_width: int = "default",
        line_style: str = "default",
    ) -> None:
        self.curve_to_be_fit = curve_to_be_fit
        self.log_base = log_base
        self.guesses = guesses
        self.calculate_parameters()
        self.function = self.log_func_with_params()
        self.color = color
        self.label = label + " : " + str(self)
        self.line_width = line_width
        self.line_style = line_style
        self._res_curves_to_be_plotted = False

    def __str__(self) -> str:
        return f"${self.parameters[0]:.3f} log_{self.log_base if self.log_base != np.e else 'e'}(x {'-' if self.parameters[1] < 0 else '+'} {abs(self.parameters[1]):.3f}) {'-' if self.parameters[2] < 0 else '+'} {abs(self.parameters[2]):.3f}$"

    def calculate_parameters(self) -> None:
        self.parameters, self.cov_matrix = curve_fit(
            self.log_func_template(),
            self.curve_to_be_fit.xdata,
            self.curve_to_be_fit.ydata,
            p0=self.guesses,
        )
        self.standard_deviation = np.sqrt(np.diag(self.cov_matrix))

    def log_func_template(self) -> Callable:
        return lambda x, a, b, c: a * (np.log(x + b) / np.log(self.log_base)) + c

    def log_func_with_params(self) -> Callable:
        return (
            lambda x: self.parameters[0]
            * (np.log(x + self.parameters[1]) / np.log(self.log_base))
            + self.parameters[2]
        )


class FitFromFunction(GeneralFit):
    """
    Create a curve fit (continuous Curve) from a curve object using an arbitrary function passed as an argument.
    """

    def __init__(
        self,
        function: Callable,
        curve_to_fit: Curve | Scatter,
        label: str,
        guesses: list[str],
        color: str,
        line_width: int,
        line_style: str,
    ):
        self.function_template = function
        self.curve_to_be_fit = curve_to_fit
        self.guesses = guesses
        self.color = color
        self.line_width = line_width
        self.line_style = line_style

        self.calculate_parameters()
        self.function = self.get_function_with_params()
        self.label = label
        self._res_curves_to_be_plotted = False

    def calculate_parameters(self) -> None:
        self.parameters, self.cov_matrix = curve_fit(
            self.function_template,
            self.curve_to_be_fit.xdata,
            self.curve_to_be_fit.ydata,
            p0=self.guesses,
        )
        self.standard_deviation = np.sqrt(np.diag(self.cov_matrix))

    def get_function_with_params(self) -> Callable:
        argument_names = self.function_template.__code__.co_varnames[
            : self.function_template.__code__.co_argcount
        ][1:]
        args_dict = {
            argument_names[i]: self.parameters[i] for i in range(len(argument_names))
        }
        return partial(self.function_template, **args_dict)<|MERGE_RESOLUTION|>--- conflicted
+++ resolved
@@ -29,11 +29,7 @@
     def __str__(self) -> None:
         raise NotImplementedError()
 
-<<<<<<< HEAD
-    def plot_element(self, axes: plt.Axes, z_order: int):
-=======
     def plot_element(self, axes: plt.Axes, z_order: int) -> None:
->>>>>>> 660f5fcd
         num_of_points = 500
         xdata = np.linspace(
             self.curve_to_be_fit.xdata[0], self.curve_to_be_fit.xdata[-1], num_of_points
